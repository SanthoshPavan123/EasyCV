# Copyright (c) Alibaba, Inc. and its affiliates.
# GENERATED VERSION FILE
# TIME: Thu Nov  5 14:17:50 2020

<<<<<<< HEAD
__version__ = '0.6.0'
short_version = '0.6.0'
=======
__version__ = '0.6.1'
short_version = '0.6.1'
>>>>>>> 9cb533d4
<|MERGE_RESOLUTION|>--- conflicted
+++ resolved
@@ -2,10 +2,5 @@
 # GENERATED VERSION FILE
 # TIME: Thu Nov  5 14:17:50 2020
 
-<<<<<<< HEAD
-__version__ = '0.6.0'
-short_version = '0.6.0'
-=======
 __version__ = '0.6.1'
-short_version = '0.6.1'
->>>>>>> 9cb533d4
+short_version = '0.6.1'