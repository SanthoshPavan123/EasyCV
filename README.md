
<div align="center">

[![PyPI](https://img.shields.io/pypi/v/pai-easycv)](https://pypi.org/project/pai-easycv/)
[![Documentation Status](https://readthedocs.org/projects/easy-cv/badge/?version=latest)](https://easy-cv.readthedocs.io/en/latest/)
[![license](https://img.shields.io/github/license/alibaba/EasyCV.svg)](https://github.com/open-mmlab/mmdetection/blob/master/LICENSE)
[![open issues](https://isitmaintained.com/badge/open/alibaba/EasyCV.svg)](https://github.com/alibaba/EasyCV/issues)
[![GitHub pull-requests](https://img.shields.io/github/issues-pr/alibaba/EasyCV.svg)](https://GitHub.com/alibaba/EasyCV/pull/)
[![GitHub latest commit](https://badgen.net/github/last-commit/alibaba/EasyCV)](https://GitHub.com/alibaba/EasyCV/commit/)
<!-- [![GitHub contributors](https://img.shields.io/github/contributors/alibaba/EasyCV.svg)](https://GitHub.com/alibaba/EasyCV/graphs/contributors/) -->
<!-- [![PRs Welcome](https://img.shields.io/badge/PRs-welcome-brightgreen.svg?style=flat-square)](http://makeapullrequest.com) -->


</div>


# EasyCV

English | [简体中文](README_zh-CN.md)

## Introduction

EasyCV is an all-in-one computer vision toolbox based on PyTorch, mainly focuses on self-supervised learning, transformer based models, and major CV tasks including image classification, metric-learning, object detection, pose estimation and so on.


### Major features

- **SOTA SSL Algorithms**

  EasyCV provides state-of-the-art algorithms in self-supervised learning based on contrastive learning such as SimCLR, MoCO V2, Swav, DINO and also MAE based on masked image modeling. We also provide standard benchmarking tools for ssl model evaluation.

- **Vision Transformers**

  EasyCV aims to provide an easy way to use the off-the-shelf SOTA transformer models trained either using supervised learning or self-supervised learning, such as ViT, Swin Transformer and DETR Series. More models will be added in the future. In addition, we support all the pretrained models from [timm](https://github.com/rwightman/pytorch-image-models).

- **Functionality & Extensibility**

  In addition to SSL, EasyCV also supports image classification, object detection, metric learning, and more areas will be supported in the future. Although covering different areas,
  EasyCV decomposes the framework into different components such as dataset, model and running hook, making it easy to add new components and combining it with existing modules.

  EasyCV provides simple and comprehensive interface for inference. Additionally,  all models are supported on [PAI-EAS](https://help.aliyun.com/document_detail/113696.html), which can be easily deployed as online service and support automatic scaling and service monitoring.

- **Efficiency**

  EasyCV supports multi-gpu and multi worker training. EasyCV uses [DALI](https://github.com/NVIDIA/DALI) to accelerate data io and preprocessing process, and uses [TorchAccelerator](https://github.com/alibaba/EasyCV/tree/master/docs/source/tutorials/torchacc.md) and fp16 to accelerate training process. For inference optimization, EasyCV exports model using jit script, which can be optimized by [PAI-Blade](https://help.aliyun.com/document_detail/205134.html)


## What's New

[🔥 Latest News] We have released our YOLOX-PAI that achieves SOTA results within 40~50 mAP (less than 1ms). And we also provide a convenient and fast export/predictor api for end2end object detection. To get a quick start of YOLOX-PAI, click [here](docs/source/tutorials/yolox.md)!

* 31/08/2022 EasyCV v0.6.0 was released.
  -  Release YOLOX-PAI which achieves SOTA results within 40~50 mAP (less than 1ms)
  -  Add detection algo DINO which achieves 58.5 mAP on COCO
  -  Add mask2former algo
  -  Releases imagenet1k, imagenet22k, coco, lvis, voc2012 data with BaiduDisk to accelerate downloading

Please refer to [change_log.md](docs/source/change_log.md) for more details and history.


## Technical Articles

We have a series of technical articles on the functionalities of EasyCV.
* [EasyCV开源｜开箱即用的视觉自监督+Transformer算法库](https://zhuanlan.zhihu.com/p/505219993)
* [MAE自监督算法介绍和基于EasyCV的复现](https://zhuanlan.zhihu.com/p/515859470)
* [基于EasyCV复现ViTDet：单层特征超越FPN](https://zhuanlan.zhihu.com/p/528733299)
* [基于EasyCV复现DETR和DAB-DETR，Object Query的正确打开方式](https://zhuanlan.zhihu.com/p/543129581)

## Installation

Please refer to the installation section in [quick_start.md](docs/source/quick_start.md) for installation.


## Get Started

Please refer to [quick_start.md](docs/source/quick_start.md) for quick start. We also provides tutorials for more usages.

* [self-supervised learning](docs/source/tutorials/ssl.md)
* [image classification](docs/source/tutorials/cls.md)
* [object detection with yolox-pai](docs/source/tutorials/yolox.md)
* [model compression with yolox](docs/source/tutorials/compression.md)
* [metric learning](docs/source/tutorials/metric_learning.md)
* [torchacc](docs/source/tutorials/torchacc.md)

notebook
* [self-supervised learning](docs/source/tutorials/EasyCV图像自监督训练-MAE.ipynb)
* [image classification](docs/source/tutorials/EasyCV图像分类resnet50.ipynb)
* [object detection with yolox-pai](docs/source/tutorials/EasyCV图像检测YoloX.ipynb)
* [metric learning](docs/source/tutorials/EasyCV度量学习resnet50.ipynb)


## Model Zoo

<div align="center">
  <b>Architectures</b>
</div>
<table align="center">
  <tbody>
    <tr align="center">
      <td>
        <b>Self-Supervised Learning</b>
      </td>
      <td>
        <b>Image Classification</b>
      </td>
      <td>
        <b>Object Detection</b>
      </td>
      <td>
        <b>Segmentation</b>
      </td>
    </tr>
    <tr valign="top">
      <td>
        <ul>
            <li><a href="configs/selfsup/byol">BYOL (NeurIPS'2020)</a></li>
            <li><a href="configs/selfsup/dino">DINO (ICCV'2021)</a></li>
            <li><a href="configs/selfsup/mixco">MiXCo (NeurIPS'2020)</a></li>
            <li><a href="configs/selfsup/moby">MoBY (ArXiv'2021)</a></li>
            <li><a href="configs/selfsup/mocov2">MoCov2 (ArXiv'2020)</a></li>
            <li><a href="configs/selfsup/simclr">SimCLR (ICML'2020)</a></li>
            <li><a href="configs/selfsup/swav">SwAV (NeurIPS'2020)</a></li>
            <li><a href="configs/selfsup/mae">MAE (CVPR'2022)</a></li>
            <li><a href="configs/selfsup/fast_convmae">FastConvMAE (ArXiv'2022)</a></li>
      </ul>
      </td>
      <td>
        <ul>
          <li><a href="configs/classification/imagenet/resnet">ResNet (CVPR'2016)</a></li>
          <li><a href="configs/classification/imagenet/resnext">ResNeXt (CVPR'2017)</a></li>
          <li><a href="configs/classification/imagenet/hrnet">HRNet (CVPR'2019)</a></li>
          <li><a href="configs/classification/imagenet/vit">ViT (ICLR'2021)</a></li>
          <li><a href="configs/classification/imagenet/swint">SwinT (ICCV'2021)</a></li>
          <li><a href="configs/classification/imagenet/efficientformer">EfficientFormer (ArXiv'2022)</a></li>
          <li><a href="configs/classification/imagenet/timm/deit">DeiT (ICML'2021)</a></li>
          <li><a href="configs/classification/imagenet/timm/xcit">XCiT (ArXiv'2021)</a></li>
          <li><a href="configs/classification/imagenet/timm/tnt">TNT (NeurIPS'2021)</a></li>
          <li><a href="configs/classification/imagenet/timm/convit">ConViT (ArXiv'2021)</a></li>
          <li><a href="configs/classification/imagenet/timm/cait">CaiT (ICCV'2021)</a></li>
          <li><a href="configs/classification/imagenet/timm/levit">LeViT (ICCV'2021)</a></li>
          <li><a href="configs/classification/imagenet/timm/convnext">ConvNeXt (CVPR'2022)</a></li>
          <li><a href="configs/classification/imagenet/timm/resmlp">ResMLP (ArXiv'2021)</a></li>
          <li><a href="configs/classification/imagenet/timm/coat">CoaT (ICCV'2021)</a></li>
          <li><a href="configs/classification/imagenet/timm/convmixer">ConvMixer (ICLR'2022)</a></li>
          <li><a href="configs/classification/imagenet/timm/mlp-mixer">MLP-Mixer (ArXiv'2021)</a></li>
          <li><a href="configs/classification/imagenet/timm/nest">NesT (AAAI'2022)</a></li>
          <li><a href="configs/classification/imagenet/timm/pit">PiT (ArXiv'2021)</a></li>
          <li><a href="configs/classification/imagenet/timm/twins">Twins (NeurIPS'2021)</a></li>
          <li><a href="configs/classification/imagenet/timm/shuffle_transformer">Shuffle Transformer (ArXiv'2021)</a></li>
        </ul>
      </td>
      <td>
        <ul>
          <li><a href="configs/detection/fcos">FCOS (ICCV'2019)</a></li>
          <li><a href="configs/detection/yolox">YOLOX (ArXiv'2021)</a></li>
          <li><a href="configs/detection/yolox">YOLOX-PAI (ArXiv'2022)</a></li>
          <li><a href="configs/detection/detr">DETR (ECCV'2020)</a></li>
          <li><a href="configs/detection/dab_detr">DAB-DETR (ICLR'2022)</a></li>
          <li><a href="configs/detection/dab_detr">DN-DETR (CVPR'2022)</a></li>
          <li><a href="configs/detection/dino">DINO (ArXiv'2022)</a></li>
        </ul>
      </td>
      <td>
        </ul>
          <li><b>Instance Segmentation</b></li>
        <ul>
        <ul>
          <li><a href="configs/detection/mask_rcnn">Mask R-CNN (ICCV'2017)</a></li>
          <li><a href="configs/detection/vitdet">ViTDet (ArXiv'2022)</a></li>
          <li><a href="configs/segmentation/mask2former">Mask2Former (CVPR'2022)</a></li>
        </ul>
        </ul>
        </ul>
          <li><b>Sementic Segmentation</b></li>
        <ul>
        <ul>
          <li><a href="configs/segmentation/fcn">FCN (CVPR'2015)</a></li>
          <li><a href="configs/segmentation/upernet">UperNet (ECCV'2018)</a></li>
        </ul>
        </ul>
        </ul>
          <li><b>Panoptic Segmentation</b></li>
        <ul>
        <ul>
          <li><a href="configs/segmentation/mask2former">Mask2Former (CVPR'2022)</a></li>
        </ul>
        </ul>
      </ul>
      </td>
    </tr>
</td>
    </tr>
  </tbody>
</table>


Please refer to the following model zoo for more details.

- [self-supervised learning model zoo](docs/source/model_zoo_ssl.md)
- [classification model zoo](docs/source/model_zoo_cls.md)
- [detection model zoo](docs/source/model_zoo_det.md)
- [segmentation model zoo](docs/source/model_zoo_seg.md)

## Data Hub

EasyCV have collected dataset info for different senarios, making it easy for users to fintune or evaluate models in EasyCV modelzoo.

Please refer to [data_hub.md](docs/source/data_hub.md).

<<<<<<< HEAD
## ChangeLog

* 31/08/2022 EasyCV v0.6.0 was released.
  -  Release YOLOX-PAI which achieves SOTA results within 40~50 mAP (less than 1ms) (#154 #172  #174 )
  -  Add detection algo DINO (#144)
  -  Add mask2former algo (#115)
  -  Releases imagenet1k, imagenet22k, coco, lvis, voc2012 data with BaiduDisk to accelerate downloading (#145 )

* 28/07/2022 EasyCV v0.5.0 was released.

* 23/06/2022 EasyCV v0.4.0 was released.

* 31/04/2022 EasyCV v0.3.0 was released.

* 07/04/2022 EasyCV v0.2.2 was released.

Please refer to [change_log.md](docs/source/change_log.md) for more details and history.

=======
>>>>>>> 9cb533d4

## License

This project licensed under the [Apache License (Version 2.0)](LICENSE). This toolkit also contains various third-party components and some code modified from other repos under other open source licenses. See the [NOTICE](NOTICE) file for more information.


## Contact

This repo is currently maintained by PAI-CV team, you can contact us by
* Dingding group number: 41783266
* Email: easycv@list.alibaba-inc.com

### Enterprise Service
If you need EasyCV enterprise service support, or purchase cloud product services, you can contact us by DingDing Group.

![dingding_qrcode](https://user-images.githubusercontent.com/4771825/165244727-b5d69628-97a6-4e2a-a23f-0c38a8d29341.jpg)<|MERGE_RESOLUTION|>--- conflicted
+++ resolved
@@ -207,7 +207,6 @@
 
 Please refer to [data_hub.md](docs/source/data_hub.md).
 
-<<<<<<< HEAD
 ## ChangeLog
 
 * 31/08/2022 EasyCV v0.6.0 was released.
@@ -226,8 +225,6 @@
 
 Please refer to [change_log.md](docs/source/change_log.md) for more details and history.
 
-=======
->>>>>>> 9cb533d4
 
 ## License
 
